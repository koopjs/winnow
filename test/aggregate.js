'use strict'
const test = require('tape')
const winnow = require('../src')
const features = require('./fixtures/trees.json')
const snowFeatures = require('./fixtures/snow.json')
const budgetTable = require('./fixtures/budgetTable.json')

test('Get a sum', t => {
  t.plan(1)
  const options = {
    aggregates: [
      {
        type: 'sum',
        field: 'Trunk_Diameter'
      }
    ]
  }
  const results = winnow.query(features, options)
  t.equal(results.sum_Trunk_Diameter, 850305)
})

test('Use a group by', t => {
  t.plan(3)
  const options = {
    aggregates: [
      {
        type: 'avg',
        field: 'Trunk_Diameter'
      }
    ],
    groupBy: 'Genus'
  }
  const results = winnow.query(features, options)
  t.equal(results.length, 162)
  t.ok(results[0].Genus)
  t.ok(results[0].avg_Trunk_Diameter)
})

test('Use an order and a group by', t => {
  t.plan(2)
  const options = {
    aggregates: [
      {
        type: 'avg',
        field: 'Trunk_Diameter'
      }
    ],
    groupBy: 'Genus',
    order: 'avg_Trunk_Diameter DESC'
  }
  const results = winnow.query(features, options)
  t.equal(results.length, 162)
  t.equal(results[0].avg_Trunk_Diameter, 37)
})

test('Use a group by esri style', t => {
  t.plan(3)
  const options = {
    outStatistics: [
      {
        statisticType: 'avg',
        onStatisticField: 'Trunk_Diameter'
      }
    ],
    groupByFieldsForStatistics: ['Genus']
  }
  const results = winnow.query(features, options)
  t.equal(results.length, 162)
  t.ok(results[0].Genus)
  t.ok(results[0].avg_Trunk_Diameter)
})

test('Use multiple group bys', t => {
  t.plan(4)
  const options = {
    aggregates: [
      {
        type: 'avg',
        field: 'Trunk_Diameter'
      }
    ],
    groupBy: ['Genus', 'Common_Name']
  }
  const results = winnow.query(features, options)
  t.equal(results.length, 310)
  t.ok(results[0].Genus)
  t.ok(results[0].Common_Name)
  t.ok(results[0].avg_Trunk_Diameter)
})

<<<<<<< HEAD
test('Use multiple group bys ESRI style', t => {
  t.plan(4)
=======
test('Use a group by with a where clause', t => {
  t.plan(3)
>>>>>>> fb1443b3
  const options = {
    aggregates: [
      {
        type: 'avg',
        field: 'Trunk_Diameter'
      }
    ],
<<<<<<< HEAD
    groupByFieldsForStatistics: 'Genus,Common_Name'
  }
  const results = winnow.query(features, options)
  t.equal(results.length, 310)
  t.ok(results[0].Genus)
  t.ok(results[0].Common_Name)
=======
    where: 'Trunk_Diameter > 10',
    groupBy: 'Genus'
  }
  const results = winnow.query(features, options)
  t.equal(results.length, 127)
  t.ok(results[0].Genus)
>>>>>>> fb1443b3
  t.ok(results[0].avg_Trunk_Diameter)
})

test('Get a named aggregate', t => {
  t.plan(1)
  const options = {
    aggregates: [
      {
        type: 'sum',
        field: 'Trunk_Diameter',
        name: 'total_diameter'
      }
    ]
  }
  const results = winnow.query(features, options)
  t.equal(results.total_diameter, 850305)
})

test('Get an aggregate on a field with a space', t => {
  t.plan(1)
  const options = {
    aggregates: [
      {
        type: 'sum',
        field: 'total precip'
      }
    ]
  }
  const results = winnow.query(snowFeatures, options)
  t.equal(results.sum_total_precip, 135.69000000000003)
})

test('Get an aggregate on a field with a /', t => {
  t.plan(1)
  const options = {
    aggregates: [
      {
        type: 'count',
        field: 'Full/Part',
        name: 'Full/Part_COUNT'
      }
    ]
  }
  const results = winnow.query(budgetTable, options)
  t.equal(results['Full/Part_COUNT'], 6885)
})

test('Get the variance of a field', t => {
  t.plan(1)
  const options = {
    aggregates: [
      {
        type: 'var',
        field: 'total precip'
      }
    ]
  }
  const results = winnow.query(snowFeatures, options)
  t.equal(results.var_total_precip, 0.07661480700055341)
})

test('Get an aggregate with a where clause', t => {
  t.plan(1)
  const options = {
    aggregates: [
      {
        type: 'sum',
        field: 'Trunk_Diameter',
        name: 'total_diameter'
      }
    ],
    where: 'Trunk_Diameter > 10'
  }
  const results = winnow.query(features, options)
  t.equal(results.total_diameter, 735026)
})

test('Get multiple aggregates', t => {
  t.plan(2)
  const options = {
    aggregates: [
      {
        type: 'sum',
        field: 'Trunk_Diameter',
        name: 'total_diameter'
      },
      {
        type: 'max',
        field: 'Trunk_Diameter',
        name: 'max_diameter'
      }
    ]
  }
  const results = winnow.query(features, options)
  t.equal(results.total_diameter, 850305)
  t.equal(results.max_diameter, 130)
})

test('Get multiple aggregates specified in the esri way', t => {
  t.plan(2)
  const options = {
    outStatistics: [
      {
        statisticType: 'sum',
        onStatisticField: 'Trunk_Diameter',
        outStatisticFieldName: 'total_diameter'
      },
      {
        statisticType: 'max',
        onStatisticField: 'Trunk_Diameter',
        outStatisticFieldName: 'max_diameter'
      }
    ]
  }
  const results = winnow.query(features, options)
  t.equal(results.total_diameter, 850305)
  t.equal(results.max_diameter, 130)
})

test('Get multiple aggregates with a where clause', t => {
  t.plan(2)
  const options = {
    aggregates: [
      {
        type: 'sum',
        field: 'Trunk_Diameter',
        name: 'total_diameter'
      },
      {
        type: 'max',
        field: 'Trunk_Diameter',
        name: 'max_diameter'
      }
    ],
    where: 'Trunk_Diameter > 10'
  }
  const results = winnow.query(features, options)
  t.equal(results.total_diameter, 735026)
  t.equal(results.max_diameter, 130)
})

test('ignore projection when getting an aggregate', t => {
  t.plan(3)
  const options = {
    aggregates: [
      {
        type: 'count',
        field: 'Trunk_Diameter',
        name: 'count_trunk_Diameter'
      }
    ],
    groupBy: 'Trunk_Diameter',
    outSR: 102100
  }
  const results = winnow.query(features, options)
  t.equal(results[0].count_trunk_Diameter, 1905)
  t.ok(results[0].Trunk_Diameter)
  t.ok(results[0].count_trunk_Diameter)
})

test('ignore projection when getting an aggregate specified in the esri way', t => {
  t.plan(3)
  const options = {
    outStatistics: [
      {
        statisticType: 'count',
        onStatisticField: 'Trunk_Diameter',
        outStatisticFieldName: 'count_trunk_Diameter'
      }
    ],
    groupByFieldsForStatistics: ['Trunk_Diameter'],
    outSR: 102100
  }
  const results = winnow.query(features, options)
  t.equal(results[0].count_trunk_Diameter, 1905)
  t.ok(results[0].Trunk_Diameter)
  t.ok(results[0].count_trunk_Diameter)
})<|MERGE_RESOLUTION|>--- conflicted
+++ resolved
@@ -88,35 +88,39 @@
   t.ok(results[0].avg_Trunk_Diameter)
 })
 
-<<<<<<< HEAD
 test('Use multiple group bys ESRI style', t => {
   t.plan(4)
-=======
+  const options = {
+    aggregates: [
+      {
+        type: 'avg',
+        field: 'Trunk_Diameter'
+      }
+    ],
+    groupByFieldsForStatistics: 'Genus,Common_Name'
+  }
+  const results = winnow.query(features, options)
+  t.equal(results.length, 310)
+  t.ok(results[0].Genus)
+  t.ok(results[0].Common_Name)
+  t.ok(results[0].avg_Trunk_Diameter)
+})
+
 test('Use a group by with a where clause', t => {
   t.plan(3)
->>>>>>> fb1443b3
-  const options = {
-    aggregates: [
-      {
-        type: 'avg',
-        field: 'Trunk_Diameter'
-      }
-    ],
-<<<<<<< HEAD
-    groupByFieldsForStatistics: 'Genus,Common_Name'
-  }
-  const results = winnow.query(features, options)
-  t.equal(results.length, 310)
-  t.ok(results[0].Genus)
-  t.ok(results[0].Common_Name)
-=======
+  const options = {
+    aggregates: [
+      {
+        type: 'avg',
+        field: 'Trunk_Diameter'
+      }
+    ],
     where: 'Trunk_Diameter > 10',
     groupBy: 'Genus'
   }
   const results = winnow.query(features, options)
   t.equal(results.length, 127)
   t.ok(results[0].Genus)
->>>>>>> fb1443b3
   t.ok(results[0].avg_Trunk_Diameter)
 })
 
