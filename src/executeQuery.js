'use strict'
const sql = require('./sql')
const Query = require('./query')
const { calculateClassBreaks, calculateUniqueValueBreaks } = require('./generateBreaks/index')

// Try to require farmhash, as it is an optional depenecy we can fall back to JavaScript only hashing library
let hashFunction
try {
  hashFunction = require('farmhash').hash32
} catch (e) {
  hashFunction = require('string-hash')
}

function breaksQuery (features, query, options) {
  const queriedData = standardQuery(features, query, options)
  if (queriedData === undefined || queriedData.features === undefined) throw new Error('query response undefined')
  if (queriedData.features.length === 0) throw new Error('need features in order to classify')

  const classification = options.classification
  if (classification.type === 'classes') {
    if (classification.breakCount <= 0) throw new Error('breakCount must be positive: ' + classification.breakCount)
    return calculateClassBreaks(queriedData.features, classification)
  } else if (classification.type === 'unique') {
    const { options, query } = calculateUniqueValueBreaks(queriedData.features, classification)
    return aggregateQuery(queriedData.features, query, options)
  } else throw new Error('unacceptable classification type: ' + classification.type)
}

function aggregateQuery (features, query, options) {
  const params = Query.params(features, options)
  const filtered = sql(query, params)
  return finishQuery(filtered, options)
}

function standardQuery (features, query, options) {
  const params = Query.params(features, options)
  let filtered = sql(query, params)

  // Handling for limit queries
  if (options.limit) {
    let limitExceeded = false
    if (filtered.length === options.limit) {
      limitExceeded = true
      filtered = filtered.slice(0, -1)
    }
    if (options.collection) options.collection.metadata = Object.assign({}, options.collection.metadata, { limitExceeded })
  }
  return finishQuery(filtered, options)
}

function finishQuery (features, options) {
  if (options.groupBy) {
    return features
  } else if (options.aggregates) {
    return features[0]
  } else if (options.collection) {
    const collection = options.collection
    collection.features = features
    return collection
  } else {
    return features
  }
}

<<<<<<< HEAD
/**
 * Create integer hash in range of 0 - 2147483647 from string
 * @param {*} inputStr - any string
 */
function createIntHash (inputStr) {
  // Hash to 32 bit unsigned integer
  const hash = hashFunction(inputStr)
  // Normalize to range of postive values of signed integer
  return Math.round((hash / 4294967295) * (2147483647))
}

module.exports = { breaksQuery, aggregateQuery, limitQuery, standardQuery, finishQuery }
=======
module.exports = { breaksQuery, aggregateQuery, standardQuery, finishQuery }
>>>>>>> 77224ece
<|MERGE_RESOLUTION|>--- conflicted
+++ resolved
@@ -2,14 +2,6 @@
 const sql = require('./sql')
 const Query = require('./query')
 const { calculateClassBreaks, calculateUniqueValueBreaks } = require('./generateBreaks/index')
-
-// Try to require farmhash, as it is an optional depenecy we can fall back to JavaScript only hashing library
-let hashFunction
-try {
-  hashFunction = require('farmhash').hash32
-} catch (e) {
-  hashFunction = require('string-hash')
-}
 
 function breaksQuery (features, query, options) {
   const queriedData = standardQuery(features, query, options)
@@ -62,19 +54,4 @@
   }
 }
 
-<<<<<<< HEAD
-/**
- * Create integer hash in range of 0 - 2147483647 from string
- * @param {*} inputStr - any string
- */
-function createIntHash (inputStr) {
-  // Hash to 32 bit unsigned integer
-  const hash = hashFunction(inputStr)
-  // Normalize to range of postive values of signed integer
-  return Math.round((hash / 4294967295) * (2147483647))
-}
-
-module.exports = { breaksQuery, aggregateQuery, limitQuery, standardQuery, finishQuery }
-=======
-module.exports = { breaksQuery, aggregateQuery, standardQuery, finishQuery }
->>>>>>> 77224ece
+module.exports = { breaksQuery, aggregateQuery, standardQuery, finishQuery }