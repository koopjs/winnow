--- conflicted
+++ resolved
@@ -3,11 +3,7 @@
 const fs = require('fs')
 const winnow = require('../')
 const path = require('path')
-<<<<<<< HEAD
-const features = JSON.parse(fs.readFileSync(path.join(__dirname, 'fixtures', 'trees.min.geojson'))).features
-=======
 const features = JSON.parse(fs.readFileSync(path.join(__dirname, 'fixtures', 'trees.geojson'))).features
->>>>>>> d1fa2bf0
 
 test('Select a single field', (t) => {
   t.plan(1)
