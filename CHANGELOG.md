# Change Log
All notable changes to this project will be documented in this file.
This project adheres to [Semantic Versioning](http://semver.org/).

<<<<<<< HEAD
## Unreleased
### Added
* Support outSR for polygons and lines
=======
## [1.8.8] - 04-26-2017
### Fixed
* Handle possible exception when field domains are null
>>>>>>> f02f15ef

## [1.8.7] - 04-13-2017
### Fixed
* Handle esri-style date queries

## [1.8.6] - 04-13-2017
### Fixed
* Handle esri domains that are null

## [1.8.5] - 04-12-2017
### Added
* Handle esri style geometries with web mercator as a wkt

## [1.8.4] - 03-28-2017
### Changed
* Refactor CVD code, handle more types

## [1.8.3] - 03-27-2017
### Fixed
* Handle coded value domains with esriFields passed in

## [1.8.2] - 03-24-2017
### Fixed
* Properly reproject input geometries that have multiple polygons

## [1.8.1] - 03-17-2017
### Fixed
* Return correct features for envelope queries with an inSR and spatialReference specified on the envelope

## [1.8.0] - 03-14-2017
### Added
* Support all esri geometry types
* Support `inSR` geoservices parameter

## [1.7.1] - 03-13-2017
### Fixed
* Disable alasql sqlCache to prevent memory leak

## [1.7.0] - 02-27-2017
### Added
* Support for geometry filters specified as strings

## [1.6.0] - 02-27-2017
### Added
* Support for geometry filters specified as arrays

## [1.5.4] - 02-14-2017
### Changed
* Bring in code from terraformer-arcgis-parser, modify to remove spatialReference

### Fixed
* Projected esri geometries no longer contain incorrect spatial reference objects

## [1.5.3] - 02-14-2017
### Fixed
* Handle outSR when it's just a number

## [1.5.2] - 02-10-2017
### Fixed
* Rebuild

## [1.5.1] - 02-10-2017
### Fixed
* OutSR parameter handles latestWkid and wkt

## [1.5.0] - 02-10-2017
### Added
* Support for geometry projections and the esri `outSR` parameter

## [1.4.2] - 02-06-2017
### Fixed
* Rebuild

## [1.4.1] - 02-06-2017
### Fixed
* Correctly handle esri style options.outFields and options.where

## [1.4.0] - 02-06-2017
* Support resultRecordCount and resultOffset

## [1.3.0] - 02-06-2017
### Added
* Support groupBy/groupByFieldsForStatistics
* Support for order/orderByFields

### Changed
* Remove support for options as JSON strings

### Fixed
* Escape statistics out name

## [1.2.2] - 02-01-2017
### Fixed
* Handle case when geometry is null and `toEsri` is true

## [1.2.1] - 10-14-2016
### Fixed
* Can now handle multiPolygons with empty coords array

## [1.2.0] - 07-26-2016
### Added
* Support calling functions on fields like `UPPER`

## [1.1.0] - 05-11-2016
### Added
* Options `toEsri` causes Winnow to return an esri feature collection
* Support esri-style spatial predicates
* Support esri-style aggregations

### Changed
* Default spatial predicate to ST_Intersects

### Fixed
* Support fields like `total precip`
* downcased `var` and `stddev` work
* within and contains were flipped

## [1.0.1] - 03-29-2016
### Fixed
* Handle esri-style envelopes without a spatialReference

## [1.0.0] - 02-25-2016
### Added
* New prepared query options
* Field aggregations
* Field selections

### Changed
* spatialPredicate moved from geometry object to options object

## [1.0.0-alpha] - 02-19-2016
### Added
* Initial release

[1.8.8]: https://github.com/featureserver/winnow/compare/v1.8.7...v1.8.8
[1.8.7]: https://github.com/featureserver/winnow/compare/v1.8.7...v1.8.6
[1.8.6]: https://github.com/featureserver/winnow/compare/v1.8.5...v1.8.6
[1.8.5]: https://github.com/featureserver/winnow/compare/v1.8.5...v1.8.4
[1.8.4]: https://github.com/featureserver/winnow/compare/v1.8.3...v1.8.4
[1.8.3]: https://github.com/featureserver/winnow/compare/v1.8.3...v1.8.2
[1.8.2]: https://github.com/featureserver/winnow/compare/v1.8.1...v1.8.2
[1.8.1]: https://github.com/featureserver/winnow/compare/v1.8.1...v1.8.0
[1.8.0]: https://github.com/featureserver/winnow/compare/v1.7.1...v1.8.0
[1.7.1]: https://github.com/featureserver/winnow/compare/v1.7.1...v1.7.0
[1.7.0]: https://github.com/featureserver/winnow/compare/v1.6.0...v1.7.0
[1.6.0]: https://github.com/featureserver/winnow/compare/v1.6.0...v1.5.4
[1.5.4]: https://github.com/featureserver/winnow/compare/v1.5.3...v1.5.4
[1.5.3]: https://github.com/featureserver/winnow/compare/v1.5.2...v1.5.3
[1.5.2]: https://github.com/featureserver/winnow/compare/v1.5.1...v1.5.2
[1.5.1]: https://github.com/featureserver/winnow/compare/v1.5.0...v1.5.1
[1.5.0]: https://github.com/featureserver/winnow/compare/v1.4.2...v1.5.0
[1.4.2]: https://github.com/featureserver/winnow/compare/v1.4.1...v1.4.2
[1.4.1]: https://github.com/featureserver/winnow/compare/v1.4.0...v1.4.1
[1.4.0]: https://github.com/featureserver/winnow/compare/v1.3.0...v1.4.0
[1.3.0]: https://github.com/featureserver/winnow/compare/v1.2.2...v1.3.0
[1.2.2]: https://github.com/featureserver/winnow/compare/v1.2.1...v1.2.2
[1.2.1]: https://github.com/featureserver/winnow/compare/v1.2.0...v1.2.1
[1.2.0]: https://github.com/featureserver/winnow/compare/v1.1.0...v1.2.0
[1.1.0]: https://github.com/featureserver/winnow/compare/v1.0.1...v1.1.0
[1.0.1]: https://github.com/featureserver/winnow/compare/v1.0.0...v1.0.1
[1.0.0]: https://github.com/featureserver/winnow/compare/v1.0.0-alpha...v1.0.0
[1.0.0-alpha]: https://github.com/featureserver/winnow/releases/tag/v1.0.0-alpha<|MERGE_RESOLUTION|>--- conflicted
+++ resolved
@@ -2,15 +2,13 @@
 All notable changes to this project will be documented in this file.
 This project adheres to [Semantic Versioning](http://semver.org/).
 
-<<<<<<< HEAD
 ## Unreleased
 ### Added
 * Support outSR for polygons and lines
-=======
+
 ## [1.8.8] - 04-26-2017
 ### Fixed
 * Handle possible exception when field domains are null
->>>>>>> f02f15ef
 
 ## [1.8.7] - 04-13-2017
 ### Fixed
