--- conflicted
+++ resolved
@@ -3,14 +3,9 @@
 This project adheres to [Semantic Versioning](http://semver.org/).
 
 ## Unreleased
-<<<<<<< HEAD
-
 ### Fixed
 * validation for spatial references
-=======
-### Fixed
 * Error in SQL param construction when returnGeometry=false but input and output CRS differ
->>>>>>> fce86f32
 
 ### Added
 * Add support for Point geometry filters
