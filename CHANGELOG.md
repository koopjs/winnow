--- conflicted
+++ resolved
@@ -3,13 +3,9 @@
 This project adheres to [Semantic Versioning](http://semver.org/).
 
 ## Unreleased
-<<<<<<< HEAD
 ## Fixed
 * handle NaN, null, undefined, '' values when classifying
-=======
-### Fixed
 * properly handle offset
->>>>>>> 263ed4dd
 
 ## [1.12.0] - 08-14-2017
 ### Added
