--- conflicted
+++ resolved
@@ -4,11 +4,8 @@
 
 ## Unreleased
 ### Fixed
-<<<<<<< HEAD
+* Fix SQL generated when using group by with where clause.
 * Split comma delimited group by fields
-=======
-* Fix SQL generated when using group by with where clause.
->>>>>>> fb1443b3
 
 ## [1.16.9] - 08-02-2019
 ### Fixed
