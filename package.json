{
  "name": "winnow",
  "version": "1.12.6",
  "description": "Apply sql-like filters to GeoJSON",
  "main": "dist/index.js",
  "directories": {
    "test": "test"
  },
  "scripts": {
    "test": "standard src && tape test/*.js | tap-spec",
    "clean": "rm -rf dist",
    "compile": "buble -i src -o dist"
  },
  "repository": {
    "type": "git",
    "url": "git+https://github.com/koopjs/winnow.git"
  },
  "keywords": [
    "geojson",
    "filter",
    "stream",
    "sql",
    "geoservices",
    "query"
  ],
  "author": "Daniel Fenton <dfenton@esri.com>",
  "license": "Apache-2.0",
  "bugs": {
    "url": "https://github.com/koopjs/winnow/issues"
  },
  "homepage": "https://github.com/koopjs/winnow#readme",
  "dependencies": {
<<<<<<< HEAD
    "@turf/bbox-polygon": "^6.0.0",
    "@turf/centroid": "^5.0.4",
=======
    "@turf/bbox-polygon": "^5.0.0",
    "@turf/centroid": "^6.0.0",
>>>>>>> 34f70d6d
    "alasql": "^0.4.0",
    "classybrew": "0.0.3",
    "flora-sql-parser": "^0.7.5",
    "highland": "^3.0.0-beta.3",
    "lodash": "^4.17.4",
    "moment": "^2.18.1",
    "ngeohash": "^0.6.0",
    "proj4": "^2.3.17",
    "simple-statistics": "^5.1.0",
    "terraformer": "^1.0.7"
  },
  "devDependencies": {
    "buble": "^0.19.0",
    "feature-parser": "^1.0.1",
    "standard": "^11.0.0",
    "tap-spec": "^4.1.1",
    "tape": "^4.6.3"
  }
}<|MERGE_RESOLUTION|>--- conflicted
+++ resolved
@@ -30,13 +30,8 @@
   },
   "homepage": "https://github.com/koopjs/winnow#readme",
   "dependencies": {
-<<<<<<< HEAD
     "@turf/bbox-polygon": "^6.0.0",
-    "@turf/centroid": "^5.0.4",
-=======
-    "@turf/bbox-polygon": "^5.0.0",
     "@turf/centroid": "^6.0.0",
->>>>>>> 34f70d6d
     "alasql": "^0.4.0",
     "classybrew": "0.0.3",
     "flora-sql-parser": "^0.7.5",
